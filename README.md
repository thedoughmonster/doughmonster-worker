--- conflicted
+++ resolved
@@ -98,7 +98,6 @@
 
 #### Sample requests
 
-<<<<<<< HEAD
 - **Window controls (`start` / `end`)**
   - Most recent orders since a specific timestamp: `curl -s "https://<worker>/api/orders-detailed?start=2024-03-09T14:00:00Z" \| jq`
   - Explicit window with both bounds: `curl -s "https://<worker>/api/orders-detailed?start=2024-03-09T14:00:00Z&end=2024-03-09T16:00:00Z" \| jq`
@@ -116,11 +115,9 @@
 - **Limit override (`limit`)**
   - Request more recent orders (up to 500): `curl -s "https://<worker>/api/orders-detailed?limit=50" \| jq`
   - Tight limit while filtering: `curl -s "https://<worker>/api/orders-detailed?fulfillmentStatus=READY_FOR_PICKUP&limit=10" \| jq`
-=======
 - Most recent orders across all statuses: `curl -s "https://<worker>/api/orders-detailed" \| jq`
 - Filtered by location and status with custom window: `curl -s "https://<worker>/api/orders-detailed?locationId=<location-guid>&status=closed&start=2024-03-09T14:00:00Z&end=2024-03-09T16:00:00Z" \| jq`
 - Filtered by fulfillment status: `curl -s "https://<worker>/api/orders-detailed?fulfillmentStatus=ready_for_pickup&fulfillmentStatus=IN_PREPARATION" \| jq`
->>>>>>> a8212305
 
 #### Debugging
 
